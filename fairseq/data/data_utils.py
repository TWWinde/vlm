--- conflicted
+++ resolved
@@ -90,9 +90,6 @@
     datasets = []
     for k in itertools.count():
         path_k = path + (str(k) if k > 0 else "")
-<<<<<<< HEAD
-        path_k = indexed_dataset.get_indexed_dataset_to_local(path_k)
-=======
         try:
             path_k = indexed_dataset.get_indexed_dataset_to_local(path_k)
         except Exception as e:
@@ -101,7 +98,6 @@
             else:
                 raise e
 
->>>>>>> 2fd9d8a9
         dataset_impl_k = dataset_impl
         if dataset_impl_k is None:
             dataset_impl_k = indexed_dataset.infer_dataset_impl(path_k)
