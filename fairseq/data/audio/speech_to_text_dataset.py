--- conflicted
+++ resolved
@@ -10,11 +10,7 @@
 from collections import defaultdict
 from dataclasses import dataclass
 from pathlib import Path
-<<<<<<< HEAD
-from typing import Dict, List, Optional, Tuple
-=======
-from typing import Dict, List, Optional, Union
->>>>>>> 0cc475b9
+from typing import Dict, List, Optional, Tuple, Union
 
 import numpy as np
 import torch
