--- conflicted
+++ resolved
@@ -179,22 +179,15 @@
 
     if len(extra) == 0:
         if need_waveform:
-<<<<<<< HEAD
-            waveform, sr = get_waveform(_path)
-            if len(waveform.shape) > 1:
-                waveform = waveform.mean(1)
-            return waveform.reshape(-1, 1)
-=======
-            return get_waveform(_path, always_2d=False)
->>>>>>> 14807a36
+            waveform, _ = get_waveform(_path, always_2d=False)
+            return waveform
         return get_features_from_npy_or_audio(_path)
     elif len(extra) == 2:
         extra = [int(i) for i in extra]
         if need_waveform:
-            waveform, sr = get_waveform(_path, extra[0], extra[1])
-            if len(waveform.shape) > 1:
-                waveform = waveform.mean(1)
-            return waveform.reshape(-1, 1)
+            waveform, _ = get_waveform(_path, start=extra[0], frames=extra[1],
+                                       always_2d=False)
+            return waveform
         features_or_waveform = get_features_or_waveform_from_uncompressed_zip(
             _path, extra[0], extra[1], need_waveform=need_waveform
         )
