--- conflicted
+++ resolved
@@ -354,15 +354,13 @@
                 self.target_dictionary, diversity_rate
             )
         elif constrained:
-<<<<<<< HEAD
-            search_strategy = search.LexicallyConstrainedBeamSearch(self.target_dictionary, args.constraints)
-        elif prefix_allowed_tokens_fn:
-            search_strategy = search.PrefixConstrainedBeamSearch(self.target_dictionary, prefix_allowed_tokens_fn)
-=======
             search_strategy = search.LexicallyConstrainedBeamSearch(
                 self.target_dictionary, args.constraints
             )
->>>>>>> e3c42825
+        elif prefix_allowed_tokens_fn:
+            search_strategy = search.PrefixConstrainedBeamSearch(
+              self.target_dictionary, prefix_allowed_tokens_fn
+            )
         else:
             search_strategy = search.BeamSearch(self.target_dictionary)
 
