# Copyright (c) 2017-present, Facebook, Inc.
# All rights reserved.
#
# This source code is licensed under the license found in the LICENSE file in
# the root directory of this source tree. An additional grant of patent rights
# can be found in the PATENTS file in the same directory.

import itertools
import numpy as np
import os

<<<<<<< HEAD
from fairseq import options, tokenizer
=======
from torch.utils.data import ConcatDataset

from fairseq import options
>>>>>>> af38ed48
from fairseq.data import (
    data_utils, Dictionary, LanguagePairDataset, IndexedInMemoryDataset,
    IndexedRawTextDataset,
)

from . import FairseqTask, register_task


@register_task('translation')
class TranslationTask(FairseqTask):

    @staticmethod
    def add_args(parser):
        """Add task-specific arguments to the parser."""
        parser.add_argument('data', metavar='DIR', help='path to data directory')
        parser.add_argument('-s', '--source-lang', default=None, metavar='SRC',
                            help='source language')
        parser.add_argument('-t', '--target-lang', default=None, metavar='TARGET',
                            help='target language')
        parser.add_argument('--raw-text', action='store_true',
                            help='load raw text dataset')
        parser.add_argument('--left-pad-source', default='True', type=str, metavar='BOOL',
                            help='pad the source on the left (default: True)')
        parser.add_argument('--left-pad-target', default='False', type=str, metavar='BOOL',
                            help='pad the target on the left (default: False)')
        parser.add_argument('--max-source-positions', default=1024, type=int, metavar='N',
                            help='max number of tokens in the source sequence')
        parser.add_argument('--max-target-positions', default=1024, type=int, metavar='N',
                            help='max number of tokens in the target sequence')

    def __init__(self, args, src_dict, tgt_dict):
        super().__init__(args)
        self.src_dict = src_dict
        self.tgt_dict = tgt_dict

    @classmethod
    def setup_task(cls, args, **kwargs):
        args.left_pad_source = options.eval_bool(args.left_pad_source)
        args.left_pad_target = options.eval_bool(args.left_pad_target)

        # find language pair automatically
        if args.source_lang is None or args.target_lang is None:
            args.source_lang, args.target_lang = data_utils.infer_language_pair(args.data)
        if args.source_lang is None or args.target_lang is None:
            raise Exception('Could not infer language pair, please provide it explicitly')

        # load dictionaries
        src_dict = Dictionary.load(os.path.join(args.data, 'dict.{}.txt'.format(args.source_lang)))
        tgt_dict = Dictionary.load(os.path.join(args.data, 'dict.{}.txt'.format(args.target_lang)))
        assert src_dict.pad() == tgt_dict.pad()
        assert src_dict.eos() == tgt_dict.eos()
        assert src_dict.unk() == tgt_dict.unk()
        print('| [{}] dictionary: {} types'.format(args.source_lang, len(src_dict)))
        print('| [{}] dictionary: {} types'.format(args.target_lang, len(tgt_dict)))

        return cls(args, src_dict, tgt_dict)

    def load_dataset(self, split, combine=False):
        """Load a dataset split."""

        def split_exists(split, src, tgt, lang):
            filename = os.path.join(self.args.data, '{}.{}-{}.{}'.format(split, src, tgt, lang))
            if self.args.raw_text and IndexedRawTextDataset.exists(filename):
                return True
            elif not self.args.raw_text and IndexedInMemoryDataset.exists(filename):
                return True
            return False

        def indexed_dataset(path, dictionary):
            if self.args.raw_text:
                tokenizer_tool = tokenizer.build_tokenizer(self.args)
                return IndexedRawTextDataset(tokenizer_tool, path, dictionary)
            elif IndexedInMemoryDataset.exists(path):
                return IndexedInMemoryDataset(path, fix_lua_indexing=True)
            return None

        src_datasets = []
        tgt_datasets = []

        for k in itertools.count():
            split_k = split + (str(k) if k > 0 else '')

            # infer langcode
            src, tgt = self.args.source_lang, self.args.target_lang
            if split_exists(split_k, src, tgt, src):
                prefix = os.path.join(self.args.data, '{}.{}-{}.'.format(split_k, src, tgt))
            elif split_exists(split_k, tgt, src, src):
                prefix = os.path.join(self.args.data, '{}.{}-{}.'.format(split_k, tgt, src))
            else:
                if k > 0:
                    break
                else:
                    raise FileNotFoundError('Dataset not found: {} ({})'.format(split, self.args.data))

            src_datasets.append(indexed_dataset(prefix + src, self.src_dict))
            tgt_datasets.append(indexed_dataset(prefix + tgt, self.tgt_dict))

            print('| {} {} {} examples'.format(self.args.data, split_k, len(src_datasets[-1])))

            if not combine:
                break

        assert len(src_datasets) == len(tgt_datasets)

        if len(src_datasets) == 1:
            src_dataset, tgt_dataset = src_datasets[0], tgt_datasets[0]
            src_sizes = src_dataset.sizes
            tgt_sizes = tgt_dataset.sizes
        else:
            src_dataset = ConcatDataset(src_datasets)
            tgt_dataset = ConcatDataset(tgt_datasets)
            src_sizes = np.concatenate([ds.sizes for ds in src_datasets])
            tgt_sizes = np.concatenate([ds.sizes for ds in tgt_datasets])


        self.datasets[split] = LanguagePairDataset(
            src_dataset, src_sizes, self.src_dict,
            tgt_dataset, tgt_sizes, self.tgt_dict,
            left_pad_source=self.args.left_pad_source,
            left_pad_target=self.args.left_pad_target,
            max_source_positions=self.args.max_source_positions,
            max_target_positions=self.args.max_target_positions,
        )

    @property
    def source_dictionary(self):
        return self.src_dict

    @property
    def target_dictionary(self):
        return self.tgt_dict<|MERGE_RESOLUTION|>--- conflicted
+++ resolved
@@ -9,13 +9,9 @@
 import numpy as np
 import os
 
-<<<<<<< HEAD
 from fairseq import options, tokenizer
-=======
 from torch.utils.data import ConcatDataset
 
-from fairseq import options
->>>>>>> af38ed48
 from fairseq.data import (
     data_utils, Dictionary, LanguagePairDataset, IndexedInMemoryDataset,
     IndexedRawTextDataset,
