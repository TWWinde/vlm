--- conflicted
+++ resolved
@@ -130,15 +130,10 @@
                 else:
                     raise FileNotFoundError('Dataset not found: {} ({})'.format(split, data_path))
 
-<<<<<<< HEAD
-                src_datasets.append(indexed_dataset.make_dataset(prefix + src, impl=self.args.dataset_impl,
-                                                                 fix_lua_indexing=True, dictionary=self.src_dict))
-                tgt_datasets.append(indexed_dataset.make_dataset(prefix + tgt, impl=self.args.dataset_impl,
-                                                                 fix_lua_indexing=True, dictionary=self.tgt_dict))
-=======
-            src_datasets.append(indexed_dataset(prefix + src, self.src_dict))
-            tgt_datasets.append(indexed_dataset(prefix + tgt, self.tgt_dict))
->>>>>>> 0add50c2
+            src_datasets.append(indexed_dataset.make_dataset(prefix + src, impl=self.args.dataset_impl,
+                                                             fix_lua_indexing=True, dictionary=self.src_dict))
+            tgt_datasets.append(indexed_dataset.make_dataset(prefix + tgt, impl=self.args.dataset_impl,
+                                                             fix_lua_indexing=True, dictionary=self.tgt_dict))
 
             print('| {} {} {} examples'.format(data_path, split_k, len(src_datasets[-1])))
 
