--- conflicted
+++ resolved
@@ -419,59 +419,6 @@
             self._gathered_optim_state = st
             assert self._gathered_optim_state is not None
 
-<<<<<<< HEAD
-    def state_dict(self, filename, training_finished=False) -> Dict[str, Dict]:
-        if self.is_moe or self.is_base_moe:
-            (
-                (shared_model_state_dict, shared_optimizer_state_dict),
-                (expert_model_state_dict, expert_optimizer_state_dict),
-            ) = moe_checkpoint_utils.split_shared_and_expert_states(
-                self.model,
-                self.optimizer,
-            )
-            model_save_list = [
-                (
-                    filename,
-                    expert_model_state_dict,
-                    expert_optimizer_state_dict,
-                )
-            ]
-            if self.is_data_parallel_master:
-                if (
-                    self.is_fsdp
-                    and not self.use_sharded_state
-                    and not self.cfg.checkpoint.no_save_optimizer_state
-                ):
-                    assert self._gathered_optim_state is not None
-                    if "loss_scale" in expert_model_state_dict:
-                        self._gathered_optim_state[
-                            "loss_scale"
-                        ] = expert_model_state_dict["loss_scale"]
-                    model_save_list.append(
-                        (
-                            filename.replace("rank-0", "shared"),
-                            shared_model_state_dict,
-                            self._gathered_optim_state,
-                        )
-                    )
-                    self._gathered_optim_state = None  # let it get garbage collected
-                else:
-                    model_save_list.append(
-                        (
-                            filename.replace("rank-0", "shared"),
-                            shared_model_state_dict,
-                            shared_optimizer_state_dict,  # local
-                        )
-                    )
-            elif self.is_fsdp and self.use_sharded_state:
-                model_save_list.append(
-                    (
-                        filename.replace(f"rank-{self.data_parallel_rank}", "shared"),
-                        shared_model_state_dict,
-                        shared_optimizer_state_dict,
-                    )
-                )
-=======
     def state_dict(self, exclude_model_and_optim=False):
         state_dict = {
             "args": None,  # legacy
@@ -517,67 +464,7 @@
             # save meta data for recombining checkpoint upon loading
             state_dict["fsdp_metadata"] = self.model.local_metadata_dict()
         return state_dict
->>>>>>> ffc7f0bb
-
-        else:
-            model_state_dict = self.model.state_dict()
-            optim_state = None
-            if not self.cfg.checkpoint.no_save_optimizer_state:
-                optim_state = self._gathered_optim_state or self.optimizer.state_dict()
-            model_save_list = [
-                (
-                    filename,
-                    model_state_dict,
-                    optim_state,
-                )
-            ]
-        state_dicts = {}
-        for filename, model_state_dict, optimizer_state_dict in model_save_list:
-            state_dict = {
-                "args": None,  # legacy
-                "cfg": (
-                    OmegaConf.to_container(self.cfg, resolve=True, enum_to_str=True)
-                    if OmegaConf.is_config(self.cfg)
-                    else self.cfg
-                ),
-                "model": model_state_dict,
-                "criterion": (
-                    self.criterion.state_dict()
-                    if utils.has_parameters(self.criterion)
-                    else None
-                ),
-                "optimizer_history": (self._optim_history or [])
-                + [
-                    {
-                        "criterion_name": self.get_criterion().__class__.__name__,
-                        "optimizer_name": self.optimizer.__class__.__name__,
-                        "lr_scheduler_state": self.lr_scheduler.state_dict(),
-                        "num_updates": self.get_num_updates(),
-                    }
-                ],
-                "task_state": self.task.state_dict() if self.task is not None else {},
-                "extra_state": {
-                    "metrics": metrics.state_dict(),
-                    "previous_training_time": self.cumulative_training_time(),
-                },
-            }
-            if self.cfg.ema.store_ema:
-                # Save EMA model state as extra state
-                state_dict["extra_state"]["ema"] = self.ema.get_model().state_dict()
-                if self.cfg.ema.ema_fp32:
-                    # Save EMA params in fp32
-                    state_dict["extra_state"]["ema_fp32_params"] = self.ema.fp32_params
-            if not self.cfg.checkpoint.no_save_optimizer_state or (
-                self.cfg.checkpoint.no_save_optimizer_state_on_training_finished
-                and training_finished
-            ):
-                state_dict["last_optimizer_state"] = optimizer_state_dict
-
-            if self.is_fsdp and self.use_sharded_state:
-                # save meta data for recombining checkpoint upon loading
-                state_dict["shard_metadata"] = self.model.local_metadata_dict()
-            state_dicts[filename] = state_dict
-        return state_dicts
+
 
     def save_checkpoint(
         self, filename, extra_state, training_finished=False, async_callback_fn=None
