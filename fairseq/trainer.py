--- conflicted
+++ resolved
@@ -489,34 +489,23 @@
                 gradients = xm._fetch_gradients(self.optimizer.optimizer)
                 xm.all_reduce('sum', gradients, scale=1.0 / self.data_parallel_world_size)
 
-<<<<<<< HEAD
-            # multiply gradients by (# GPUs / sample_size) since DDP
-            # already normalizes by the number of GPUs. Thus we get
-            # (sum_of_gradients / sample_size).
-            if not self.args.use_bmuf:
-                multiplier = self.data_parallel_world_size
-                if getattr(self.args, 'loss_denominator', None):
-                    self.optimizer.multiply_grads(
-                        multiplier / self.args.loss_denominator
-                    )
-                else:
-                    self.optimizer.multiply_grads(self.data_parallel_world_size / sample_size)
-            elif sample_size > 0:  # BMUF needs to check sample size
-                num = self.data_parallel_world_size if self._sync_stats() else 1
-                if getattr(self.args, 'loss_denominator', None):
-                    self.optimizer.multiply_grads(num / self.args.loss_denominator)
-                else:
-=======
             with torch.autograd.profiler.record_function("multiply-grads"):
                 # multiply gradients by (# GPUs / sample_size) since DDP
                 # already normalizes by the number of GPUs. Thus we get
                 # (sum_of_gradients / sample_size).
                 if not self.args.use_bmuf:
-                    self.optimizer.multiply_grads(self.data_parallel_world_size / sample_size)
+                    if getattr(self.args, 'loss_denominator', None):
+                        self.optimizer.multiply_grads(
+                            self.data_parallel_world_size / self.args.loss_denominator
+                        )
+                    else:
+                        self.optimizer.multiply_grads(self.data_parallel_world_size / sample_size)
                 elif sample_size > 0:  # BMUF needs to check sample size
                     num = self.data_parallel_world_size if self._sync_stats() else 1
->>>>>>> 578ee3d4
-                    self.optimizer.multiply_grads(num / sample_size)
+                    if getattr(self.args, 'loss_denominator', None):
+                        self.optimizer.multiply_grads(num / self.args.loss_denominator)
+                    else:
+                        self.optimizer.multiply_grads(num / sample_size)
 
             with torch.autograd.profiler.record_function("clip-grads"):
                 # clip grads
