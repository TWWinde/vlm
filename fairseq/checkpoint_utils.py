# Copyright (c) Facebook, Inc. and its affiliates.
#
# This source code is licensed under the MIT license found in the
# LICENSE file in the root directory of this source tree.

from collections import OrderedDict
from typing import Union
import collections
import logging
import os
import re
import traceback
import shutil

import torch
from torch.serialization import default_restore_location

from fairseq.models import FairseqEncoder, FairseqDecoder


def save_checkpoint(args, trainer, epoch_itr, val_loss):
    from fairseq import distributed_utils, meters

<<<<<<< HEAD
=======
    prev_best = getattr(save_checkpoint, 'best', val_loss)
    if val_loss is not None:
        best_function = max if args.maximize_best_checkpoint_metric else min
        save_checkpoint.best = best_function(val_loss, prev_best)

    if args.no_save or not distributed_utils.is_master(args):
        return

>>>>>>> d2410c42
    def is_better(a, b):
        return a >= b if args.maximize_best_checkpoint_metric else a <= b

    write_timer = meters.StopwatchMeter()
    write_timer.start()

    epoch = epoch_itr.epoch
    end_of_epoch = epoch_itr.end_of_epoch()
    updates = trainer.get_num_updates()

    checkpoint_conds = collections.OrderedDict()
    checkpoint_conds['checkpoint{}.pt'.format(epoch)] = (
        end_of_epoch and not args.no_epoch_checkpoints and
        epoch % args.save_interval == 0
    )
    checkpoint_conds['checkpoint_{}_{}.pt'.format(epoch, updates)] = (
        not end_of_epoch and args.save_interval_updates > 0 and
        updates % args.save_interval_updates == 0
    )
    checkpoint_conds['checkpoint_best.pt'] = (
        val_loss is not None and
        (not hasattr(save_checkpoint, 'best') or is_better(val_loss, save_checkpoint.best))
    )
    checkpoint_conds['checkpoint_last.pt'] = not args.no_last_checkpoints

<<<<<<< HEAD
    prev_best = getattr(save_checkpoint, 'best', val_loss)
    if val_loss is not None:
        save_checkpoint.best = val_loss if is_better(val_loss, prev_best) else prev_best

    if args.no_save or not distributed_utils.is_master(args):
        return

=======
>>>>>>> d2410c42
    extra_state = {
        'train_iterator': epoch_itr.state_dict(),
        'val_loss': val_loss,
    }
    if hasattr(save_checkpoint, 'best'):
        extra_state.update({'best': save_checkpoint.best})

    checkpoints = [os.path.join(args.save_dir, fn) for fn, cond in checkpoint_conds.items() if cond]
    if len(checkpoints) > 0:
        trainer.save_checkpoint(checkpoints[0], extra_state)
        for cp in checkpoints[1:]:
            shutil.copyfile(checkpoints[0], cp)

        write_timer.stop()
        print('| saved checkpoint {} (epoch {} @ {} updates) (writing took {} seconds)'.format(
            checkpoints[0], epoch, updates, write_timer.sum))

    if not end_of_epoch and args.keep_interval_updates > 0:
        # remove old checkpoints; checkpoints are sorted in descending order
        checkpoints = checkpoint_paths(
            args.save_dir, pattern=r'checkpoint_\d+_(\d+)\.pt',
        )
        for old_chk in checkpoints[args.keep_interval_updates:]:
            if os.path.lexists(old_chk):
                os.remove(old_chk)

    if args.keep_last_epochs > 0:
        # remove old epoch checkpoints; checkpoints are sorted in descending order
        checkpoints = checkpoint_paths(
            args.save_dir, pattern=r'checkpoint(\d+)\.pt',
        )
        for old_chk in checkpoints[args.keep_last_epochs:]:
            if os.path.lexists(old_chk):
                os.remove(old_chk)


def load_checkpoint(args, trainer):
    """Load a checkpoint and restore the training iterator."""
    # only one worker should attempt to create the required dir
    if args.distributed_rank == 0:
        os.makedirs(args.save_dir, exist_ok=True)

    if args.restore_file == 'checkpoint_last.pt':
        checkpoint_path = os.path.join(args.save_dir, 'checkpoint_last.pt')
    else:
        checkpoint_path = args.restore_file

    extra_state = trainer.load_checkpoint(
        checkpoint_path,
        args.reset_optimizer,
        args.reset_lr_scheduler,
        eval(args.optimizer_overrides),
        reset_meters=args.reset_meters,
    )

    if (
        extra_state is not None
        and 'best' in extra_state
        and not args.reset_optimizer
        and not args.reset_meters
    ):
        save_checkpoint.best = extra_state['best']

    if extra_state is not None and not args.reset_dataloader:
        # restore iterator from checkpoint
        itr_state = extra_state['train_iterator']
        epoch_itr = trainer.get_train_iterator(epoch=itr_state['epoch'])
        epoch_itr.load_state_dict(itr_state)
    else:
        epoch_itr = trainer.get_train_iterator(epoch=0)

    trainer.lr_step(epoch_itr.epoch)

    return extra_state, epoch_itr


def load_checkpoint_to_cpu(path, arg_overrides=None):
    """Loads a checkpoint to CPU (with upgrading for backward compatibility)."""
    state = torch.load(
        path, map_location=lambda s, l: default_restore_location(s, 'cpu'),
    )
    args = state['args']
    if arg_overrides is not None:
        for arg_name, arg_val in arg_overrides.items():
            setattr(args, arg_name, arg_val)
    state = _upgrade_state_dict(state)
    return state


def load_model_ensemble(filenames, arg_overrides=None, task=None):
    """Loads an ensemble of models.

    Args:
        filenames (List[str]): checkpoint files to load
        arg_overrides (Dict[str,Any], optional): override model args that
            were used during model training
        task (fairseq.tasks.FairseqTask, optional): task to use for loading
    """
    ensemble, args, _task = load_model_ensemble_and_task(filenames, arg_overrides, task)
    return ensemble, args


def load_model_ensemble_and_task(filenames, arg_overrides=None, task=None):
    from fairseq import tasks

    ensemble = []
    for filename in filenames:
        if not os.path.exists(filename):
            raise IOError('Model file not found: {}'.format(filename))
        state = load_checkpoint_to_cpu(filename, arg_overrides)

        args = state['args']
        if task is None:
            task = tasks.setup_task(args)

        # build model for ensemble
        model = task.build_model(args)
        model.load_state_dict(state['model'], strict=True)
        ensemble.append(model)
    return ensemble, args, task


def checkpoint_paths(path, pattern=r'checkpoint(\d+)\.pt'):
    """Retrieves all checkpoints found in `path` directory.

    Checkpoints are identified by matching filename to the specified pattern. If
    the pattern contains groups, the result will be sorted by the first group in
    descending order.
    """
    pt_regexp = re.compile(pattern)
    files = os.listdir(path)

    entries = []
    for i, f in enumerate(files):
        m = pt_regexp.fullmatch(f)
        if m is not None:
            idx = int(m.group(1)) if len(m.groups()) > 0 else i
            entries.append((idx, m.group(0)))
    return [os.path.join(path, x[1]) for x in sorted(entries, reverse=True)]


def torch_persistent_save(*args, **kwargs):
    for i in range(3):
        try:
            return torch.save(*args, **kwargs)
        except Exception:
            if i == 2:
                logging.error(traceback.format_exc())


def convert_state_dict_type(state_dict, ttype=torch.FloatTensor):
    if isinstance(state_dict, dict):
        cpu_dict = OrderedDict()
        for k, v in state_dict.items():
            cpu_dict[k] = convert_state_dict_type(v)
        return cpu_dict
    elif isinstance(state_dict, list):
        return [convert_state_dict_type(v) for v in state_dict]
    elif torch.is_tensor(state_dict):
        return state_dict.type(ttype)
    else:
        return state_dict


def save_state(
    filename, args, model_state_dict, criterion, optimizer, lr_scheduler,
    num_updates, optim_history=None, extra_state=None,
):
    from fairseq import utils
    if optim_history is None:
        optim_history = []
    if extra_state is None:
        extra_state = {}
    state_dict = {
        'args': args,
        'model': model_state_dict if model_state_dict else {},
        'optimizer_history': optim_history + [
            {
                'criterion_name': criterion.__class__.__name__,
                'optimizer_name': optimizer.__class__.__name__,
                'lr_scheduler_state': lr_scheduler.state_dict(),
                'num_updates': num_updates,
            }
        ],
        'extra_state': extra_state,
    }
    if utils.has_parameters(criterion):
        state_dict['criterion'] = criterion.state_dict()
    if not args.no_save_optimizer_state:
        state_dict['last_optimizer_state'] = convert_state_dict_type(optimizer.state_dict())
    torch_persistent_save(state_dict, filename)


def _upgrade_state_dict(state):
    """Helper for upgrading old model checkpoints."""
    from fairseq import models, registry, tasks

    # add optimizer_history
    if 'optimizer_history' not in state:
        state['optimizer_history'] = [
            {
                'criterion_name': 'CrossEntropyCriterion',
                'best_loss': state['best_loss'],
            },
        ]
        state['last_optimizer_state'] = state['optimizer']
        del state['optimizer']
        del state['best_loss']
    # move extra_state into sub-dictionary
    if 'epoch' in state and 'extra_state' not in state:
        state['extra_state'] = {
            'epoch': state['epoch'],
            'batch_offset': state['batch_offset'],
            'val_loss': state['val_loss'],
        }
        del state['epoch']
        del state['batch_offset']
        del state['val_loss']
    # reduce optimizer history's memory usage (only keep the last state)
    if 'optimizer' in state['optimizer_history'][-1]:
        state['last_optimizer_state'] = state['optimizer_history'][-1]['optimizer']
        for optim_hist in state['optimizer_history']:
            del optim_hist['optimizer']
    # record the optimizer class name
    if 'optimizer_name' not in state['optimizer_history'][-1]:
        state['optimizer_history'][-1]['optimizer_name'] = 'FairseqNAG'
    # move best_loss into lr_scheduler_state
    if 'lr_scheduler_state' not in state['optimizer_history'][-1]:
        state['optimizer_history'][-1]['lr_scheduler_state'] = {
            'best': state['optimizer_history'][-1]['best_loss'],
        }
        del state['optimizer_history'][-1]['best_loss']
    # keep track of number of updates
    if 'num_updates' not in state['optimizer_history'][-1]:
        state['optimizer_history'][-1]['num_updates'] = 0
    # old model checkpoints may not have separate source/target positions
    if hasattr(state['args'], 'max_positions') and not hasattr(state['args'], 'max_source_positions'):
        state['args'].max_source_positions = state['args'].max_positions
        state['args'].max_target_positions = state['args'].max_positions
    # use stateful training data iterator
    if 'train_iterator' not in state['extra_state']:
        state['extra_state']['train_iterator'] = {
            'epoch': state['extra_state']['epoch'],
            'iterations_in_epoch': state['extra_state'].get('batch_offset', 0),
        }
    # default to translation task
    if not hasattr(state['args'], 'task'):
        state['args'].task = 'translation'

    # set any missing default values in the task, model or other registries
    registry.set_defaults(state['args'], tasks.TASK_REGISTRY[state['args'].task])
    registry.set_defaults(state['args'], models.ARCH_MODEL_REGISTRY[state['args'].arch])
    for registry_name, REGISTRY in registry.REGISTRIES.items():
        choice = getattr(state['args'], registry_name, None)
        if choice is not None:
            cls = REGISTRY['registry'][choice]
            registry.set_defaults(state['args'], cls)

    return state


def load_pretrained_component_from_model(
    component: Union[FairseqEncoder, FairseqDecoder], checkpoint: str
):
    """
    Load a pretrained FairseqEncoder or FairseqDecoder from checkpoint into the
    provided `component` object. If state_dict fails to load, there may be a
    mismatch in the architecture of the corresponding `component` found in the
    `checkpoint` file.
    """
    if not os.path.exists(checkpoint):
        raise IOError('Model file not found: {}'.format(checkpoint))
    state = load_checkpoint_to_cpu(checkpoint)
    if isinstance(component, FairseqEncoder):
        component_type = "encoder"
    elif isinstance(component, FairseqDecoder):
        component_type = "decoder"
    else:
        raise ValueError(
            "component to load must be either a FairseqEncoder or "
            "FairseqDecoder. Loading other component types are not supported."
        )
    component_state_dict = OrderedDict()
    for key in state["model"].keys():
        if key.startswith(component_type):
            # encoder.input_layers.0.0.weight --> input_layers.0.0.weight
            component_subkey = key[len(component_type) + 1:]
            component_state_dict[component_subkey] = state["model"][key]
    component.load_state_dict(component_state_dict, strict=True)
    return component


def verify_checkpoint_directory(save_dir: str) -> None:
    if not os.path.exists(save_dir):
        os.makedirs(save_dir, exist_ok=True)
    temp_file_path = os.path.join(save_dir, 'dummy')
    try:
        with open(temp_file_path, 'w'):
            pass
    except OSError as e:
        print('| Unable to access checkpoint save directory: {}'.format(save_dir))
        raise e
    else:
        os.remove(temp_file_path)<|MERGE_RESOLUTION|>--- conflicted
+++ resolved
@@ -21,17 +21,7 @@
 def save_checkpoint(args, trainer, epoch_itr, val_loss):
     from fairseq import distributed_utils, meters
 
-<<<<<<< HEAD
-=======
-    prev_best = getattr(save_checkpoint, 'best', val_loss)
-    if val_loss is not None:
-        best_function = max if args.maximize_best_checkpoint_metric else min
-        save_checkpoint.best = best_function(val_loss, prev_best)
-
-    if args.no_save or not distributed_utils.is_master(args):
-        return
-
->>>>>>> d2410c42
+
     def is_better(a, b):
         return a >= b if args.maximize_best_checkpoint_metric else a <= b
 
@@ -57,7 +47,7 @@
     )
     checkpoint_conds['checkpoint_last.pt'] = not args.no_last_checkpoints
 
-<<<<<<< HEAD
+
     prev_best = getattr(save_checkpoint, 'best', val_loss)
     if val_loss is not None:
         save_checkpoint.best = val_loss if is_better(val_loss, prev_best) else prev_best
@@ -65,8 +55,6 @@
     if args.no_save or not distributed_utils.is_master(args):
         return
 
-=======
->>>>>>> d2410c42
     extra_state = {
         'train_iterator': epoch_itr.state_dict(),
         'val_loss': val_loss,
