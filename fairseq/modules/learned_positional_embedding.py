# Copyright (c) Facebook, Inc. and its affiliates.
#
# This source code is licensed under the MIT license found in the
# LICENSE file in the root directory of this source tree.

<<<<<<< HEAD
import torch
import torch.nn as nn
=======
from typing import Dict, Optional
>>>>>>> 2699f4a2

import torch
import torch.nn as nn
import torch.nn.functional as F
from fairseq import utils
from torch import Tensor


class LearnedPositionalEmbedding(nn.Embedding):
    """
    This module learns positional embeddings up to a fixed maximum size.
    Padding ids are ignored by either offsetting based on padding_idx
    or by setting padding_idx to None and ensuring that the appropriate
    position ids are passed to the forward function.
    """

    def __init__(self, num_embeddings: int, embedding_dim: int, padding_idx: int):
        super().__init__(num_embeddings, embedding_dim, padding_idx)
        self.onnx_trace = False
        if self.padding_idx is not None:
            self.max_positions = self.num_embeddings - self.padding_idx - 1
        else:
            self.max_positions = self.num_embeddings

    def forward(
        self,
        input: Tensor,
        incremental_state: Optional[Dict[str, Dict[str, Optional[Tensor]]]] = None,
        positions: Optional[Tensor] = None,
    ):
        """Input is expected to be of size [bsz x seqlen]."""
        assert (positions is None) or (
            self.padding_idx is None
        ), "If positions is pre-computed then padding_idx should not be set."

        if positions is None:
            if incremental_state is not None:
                # positions is the same for every token when decoding a single step
                # Without the int() cast, it doesn't work in some cases when exporting to ONNX
                positions = torch.zeros(
                    (1, 1), device=input.device, dtype=input.dtype
                ).fill_(int(self.padding_idx + input.size(1)))
            else:
                positions = utils.make_positions(
                    input, self.padding_idx, onnx_trace=self.onnx_trace
                )
<<<<<<< HEAD
        return super().forward(positions)


class LearnedRelativePositionalEmbedding(nn.Module):
    """
    This module learns relative positional embeddings up to a fixed
    maximum size. These are masked for decoder and unmasked for encoder
    self attention.
    By default the embeddings are added to keys, but could be added to
    values as well.

    Args:
        max_relative_pos (int): the maximum relative positions to compute embeddings for
        num_heads (int): number of attention heads
        embedding_dim (int): depth of embeddings
        unmasked (bool): if the attention is unmasked (for transformer encoder)
        heads_share_embeddings (bool): if heads share the same relative positional embeddings
        add_to_values (bool): compute embeddings to be added to values as well
    """

    def __init__(
            self,
            max_relative_pos: int,
            num_heads: int,
            embedding_dim: int,
            unmasked: bool = False,
            heads_share_embeddings: bool = False,
            add_to_values: bool = False):
        super().__init__()
        self.max_relative_pos = max_relative_pos
        self.num_heads = num_heads
        self.embedding_dim = embedding_dim
        self.unmasked = unmasked
        self.heads_share_embeddings = heads_share_embeddings
        self.add_to_values = add_to_values
        num_embeddings = (
            2 * max_relative_pos - 1
            if unmasked
            else max_relative_pos
        )
        embedding_size = (
            [num_embeddings, embedding_dim, 1]
            if heads_share_embeddings
            else [num_heads, num_embeddings, embedding_dim, 1]
        )
        if add_to_values:
            embedding_size[-1] = 2
        initial_stddev = embedding_dim**(-0.5)
        self.embeddings = nn.Parameter(torch.zeros(*embedding_size))
        nn.init.normal_(self.embeddings, mean=0.0, std=initial_stddev)

    def forward(self, query, saved_state=None):
        """
        Computes relative positional embeddings to be added to keys (and optionally values),
        multiplies the embeddings for keys with queries to create positional logits,
        returns the positional logits, along with embeddings for values (optionally)
        which could be added to values outside this module.

        Args:
            query (torch.Tensor): query tensor
            saved_state (dict): saved state from previous time step

        Shapes:
            query: `(length, batch_size*num_heads, embed_dim)`

        Returns:
            tuple(torch.Tensor):
                - positional logits
                - relative positional embeddings to be added to values
        """
        # During inference when previous states are cached
        if saved_state is not None and "prev_key" in saved_state:
            assert not self.unmasked, "This should only be for decoder attention"
            length = saved_state["prev_key"].shape[-2] + 1  # `length - 1` keys are cached,
                                                            # `+ 1` for the current time step
            decoder_step = True
        else:
            length = query.shape[0]
            decoder_step = False

        used_embeddings = self.get_embeddings_for_query(length)

        values_embeddings = (
            used_embeddings[..., 1]
            if self.add_to_values
            else None
        )
        positional_logits = self.calculate_positional_logits(query, used_embeddings[..., 0])
        positional_logits = self.relative_to_absolute_indexing(positional_logits, decoder_step)
        return (positional_logits, values_embeddings)

    def get_embeddings_for_query(self, length):
        """
        Extract the required embeddings. The maximum relative position between two time steps is
        `length` for masked case or `2*length - 1` for the unmasked case. If `length` is greater than
        `max_relative_pos`, we first pad the embeddings tensor with zero-embeddings, which represent
        embeddings when relative position is greater than `max_relative_pos`. In case `length` is
        less than `max_relative_pos`, we don't use the first `max_relative_pos - length embeddings`.

        Args:
            length (int): length of the query

        Returns:
            torch.Tensor: embeddings used by the query
        """
        pad_length = max(length - self.max_relative_pos, 0)
        start_pos = max(self.max_relative_pos - length, 0)
        if self.unmasked:
            with torch.no_grad():
                padded_embeddings = nn.functional.pad(
                    self.embeddings,
                    (0, 0, 0, 0, pad_length, pad_length)
                )
            used_embeddings = padded_embeddings.narrow(-3, start_pos, 2*length - 1)
        else:
            with torch.no_grad():
                padded_embeddings = nn.functional.pad(
                    self.embeddings,
                    (0, 0, 0, 0, pad_length, 0)
                )
            used_embeddings = padded_embeddings.narrow(-3, start_pos, length)
        return used_embeddings

    def calculate_positional_logits(self, query, relative_embeddings):
        """
        Multiplies query with the relative positional embeddings to create relative
        positional logits

        Args:
            query (torch.Tensor): Input tensor representing queries
            relative_embeddings (torch.Tensor): relative embeddings compatible with query

        Shapes:
            query: `(length, batch_size*num_heads, embed_dim)` if heads share embeddings
                   else `(length, batch_size, num_heads, embed_dim)`
            relative_embeddings: `(max_allowed_relative_positions, embed_dim)` if heads share embeddings
                                 else `(num_heads, max_allowed_relative_positions, embed_dim)`
                                 where `max_allowed_relative_positions` is `length` if masked
                                 else `2*length - 1`

        Returns:
            torch.Tensor: relative positional logits
        """
        if self.heads_share_embeddings:
            positional_logits = torch.einsum("lbd,md->lbm", query, relative_embeddings)
        else:
            query = query.view(query.shape[0], -1, self.num_heads, self.embedding_dim)
            positional_logits = torch.einsum("lbhd,hmd->lbhm", query, relative_embeddings)
            positional_logits = positional_logits.contiguous().view(
                positional_logits.shape[0], -1, positional_logits.shape[-1]
            )
        return positional_logits

    def relative_to_absolute_indexing(self, x, decoder_step):
        """
        Index tensor x (relative positional logits) in terms of absolute positions
        rather than relative positions. Last dimension of x represents relative position
        with respect to the first dimension, whereas returned tensor has both the first
        and last dimension indexed with absolute positions.

        Args:
            x (torch.Tensor): positional logits indexed by relative positions
            decoder_step (bool): is this is a single decoder step (during inference)

        Shapes:
            x: `(length, batch_size*num_heads, length)` for masked case or
               `(length, batch_size*num_heads, 2*length - 1)` for unmasked

        Returns:
            torch.Tensor: positional logits represented using absolute positions
        """
        length, bsz_heads, _ = x.shape

        if decoder_step:
            return x.contiguous().view(bsz_heads, 1, -1)

        if self.unmasked:
            x = nn.functional.pad(
                x,
                (0, 1)
            )
            x = x.transpose(0, 1)
            x = x.contiguous().view(bsz_heads, length * 2 * length)
            x = nn.functional.pad(
                x,
                (0, length - 1)
            )
            # Reshape and slice out the padded elements.
            x = x.view(bsz_heads, length + 1, 2*length - 1)
            return x[:, :length, length-1:]
        else:
            x = nn.functional.pad(
                x,
                (1, 0)
            )
            x = x.transpose(0, 1)
            x = x.contiguous().view(bsz_heads, length+1, length)
            return x[:, 1:, :]
=======
        return F.embedding(
            positions,
            self.weight,
            self.padding_idx,
            self.max_norm,
            self.norm_type,
            self.scale_grad_by_freq,
            self.sparse,
        )
>>>>>>> 2699f4a2
<|MERGE_RESOLUTION|>--- conflicted
+++ resolved
@@ -3,12 +3,7 @@
 # This source code is licensed under the MIT license found in the
 # LICENSE file in the root directory of this source tree.
 
-<<<<<<< HEAD
-import torch
-import torch.nn as nn
-=======
 from typing import Dict, Optional
->>>>>>> 2699f4a2
 
 import torch
 import torch.nn as nn
@@ -55,8 +50,15 @@
                 positions = utils.make_positions(
                     input, self.padding_idx, onnx_trace=self.onnx_trace
                 )
-<<<<<<< HEAD
-        return super().forward(positions)
+        return F.embedding(
+            positions,
+            self.weight,
+            self.padding_idx,
+            self.max_norm,
+            self.norm_type,
+            self.scale_grad_by_freq,
+            self.sparse,
+        )
 
 
 class LearnedRelativePositionalEmbedding(nn.Module):
@@ -253,15 +255,4 @@
             )
             x = x.transpose(0, 1)
             x = x.contiguous().view(bsz_heads, length+1, length)
-            return x[:, 1:, :]
-=======
-        return F.embedding(
-            positions,
-            self.weight,
-            self.padding_idx,
-            self.max_norm,
-            self.norm_type,
-            self.scale_grad_by_freq,
-            self.sparse,
-        )
->>>>>>> 2699f4a2
+            return x[:, 1:, :]