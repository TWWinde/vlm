# Copyright (c) Facebook, Inc. and its affiliates.
#
# This source code is licensed under the MIT license found in the
# LICENSE file in the root directory of this source tree.

import math
from typing import Dict, Optional, Tuple

import torch
import torch.nn.functional as F
from fairseq import utils
from torch import Tensor, nn
from torch.nn import Parameter
from fairseq.incremental_decoding_utils import with_incremental_state
<<<<<<< HEAD
from .positional_embedding import RelativePositionalEmbedding
=======
from fairseq.modules.quant_noise import quant_noise
>>>>>>> 2699f4a2


@with_incremental_state
class MultiheadAttention(nn.Module):
    """Multi-headed attention.

    See "Attention Is All You Need" for more details.
    """

    def __init__(
        self,
        embed_dim,
        num_heads,
        kdim=None,
        vdim=None,
        dropout=0.0,
        bias=True,
        add_bias_kv=False,
        add_zero_attn=False,
        self_attention=False,
        encoder_decoder_attention=False,
<<<<<<< HEAD
        relative_pos_type=None,
        max_relative_pos=None,
        heads_share_embeddings=False,
        add_pos_embeddings_to_values=False
=======
        q_noise=0.0,
        qn_block_size=8,
>>>>>>> 2699f4a2
    ):
        super().__init__()
        self.embed_dim = embed_dim
        self.kdim = kdim if kdim is not None else embed_dim
        self.vdim = vdim if vdim is not None else embed_dim
        self.qkv_same_dim = self.kdim == embed_dim and self.vdim == embed_dim

        self.num_heads = num_heads
        self.dropout = dropout
        self.head_dim = embed_dim // num_heads
        assert (
            self.head_dim * num_heads == self.embed_dim
        ), "embed_dim must be divisible by num_heads"
        self.scaling = self.head_dim ** -0.5

        self.self_attention = self_attention
        self.encoder_decoder_attention = encoder_decoder_attention

        assert not self.self_attention or self.qkv_same_dim, (
            "Self-attention requires query, key and " "value to be of the same size"
        )

        self.k_proj = quant_noise(nn.Linear(self.kdim, embed_dim, bias=bias), q_noise, qn_block_size)
        self.v_proj = quant_noise(nn.Linear(self.vdim, embed_dim, bias=bias), q_noise, qn_block_size)
        self.q_proj = quant_noise(nn.Linear(embed_dim, embed_dim, bias=bias), q_noise, qn_block_size)

        self.out_proj = quant_noise(nn.Linear(embed_dim, embed_dim, bias=bias), q_noise, qn_block_size)

        if add_bias_kv:
            self.bias_k = Parameter(torch.Tensor(1, 1, embed_dim))
            self.bias_v = Parameter(torch.Tensor(1, 1, embed_dim))
        else:
            self.bias_k = self.bias_v = None

        self.add_zero_attn = add_zero_attn

        self.reset_parameters()

        self.onnx_trace = False
        self.tpu = False

        self.positional_embedding_layer = None
        self.unmasked_attention = None
        self.add_pos_embeddings_to_values = add_pos_embeddings_to_values
        if relative_pos_type is not None:
            if add_pos_embeddings_to_values:
                self.enable_torch_version = False
            self.unmasked_attention = (relative_pos_type == "unmasked")
            self.heads_share_embeddings = heads_share_embeddings
            self.positional_embedding_layer = RelativePositionalEmbedding(
                max_relative_pos=max_relative_pos,
                num_heads=num_heads,
                embedding_dim=self.head_dim,
                unmasked=self.unmasked_attention,
                heads_share_embeddings=heads_share_embeddings,
                add_to_values=add_pos_embeddings_to_values
            )

    def prepare_for_onnx_export_(self):
        self.onnx_trace = True

    def prepare_for_tpu_(self, **kwargs):
        self.tpu = True

    def reset_parameters(self):
        if self.qkv_same_dim:
            # Empirically observed the convergence to be much better with
            # the scaled initialization
            nn.init.xavier_uniform_(self.k_proj.weight, gain=1 / math.sqrt(2))
            nn.init.xavier_uniform_(self.v_proj.weight, gain=1 / math.sqrt(2))
            nn.init.xavier_uniform_(self.q_proj.weight, gain=1 / math.sqrt(2))
        else:
            nn.init.xavier_uniform_(self.k_proj.weight)
            nn.init.xavier_uniform_(self.v_proj.weight)
            nn.init.xavier_uniform_(self.q_proj.weight)

        nn.init.xavier_uniform_(self.out_proj.weight)
        if self.out_proj.bias is not None:
            nn.init.constant_(self.out_proj.bias, 0.)
        if self.bias_k is not None:
            nn.init.xavier_normal_(self.bias_k)
        if self.bias_v is not None:
            nn.init.xavier_normal_(self.bias_v)

    def forward(
        self,
        query,
        key: Optional[Tensor],
        value: Optional[Tensor],
        key_padding_mask: Optional[Tensor] = None,
        incremental_state: Optional[Dict[str, Dict[str, Optional[Tensor]]]] = None,
        need_weights: bool = True,
        static_kv: bool = False,
        attn_mask: Optional[Tensor] = None,
        before_softmax: bool = False,
        need_head_weights: bool = False,
    ) -> Tuple[Tensor, Optional[Tensor]]:
        """Input shape: Time x Batch x Channel

        Args:
            key_padding_mask (ByteTensor, optional): mask to exclude
                keys that are pads, of shape `(batch, src_len)`, where
                padding elements are indicated by 1s.
            need_weights (bool, optional): return the attention weights,
                averaged over heads (default: False).
            attn_mask (ByteTensor, optional): typically used to
                implement causal attention, where the mask prevents the
                attention from looking forward in time (default: None).
            before_softmax (bool, optional): return the raw attention
                weights and values before the attention softmax.
            need_head_weights (bool, optional): return the attention
                weights for each head. Implies *need_weights*. Default:
                return the average attention weights over all heads.
        """
        if need_head_weights:
            need_weights = True

        tgt_len, bsz, embed_dim = query.size()
        assert embed_dim == self.embed_dim
        assert list(query.size()) == [tgt_len, bsz, embed_dim]

        if (
            not self.onnx_trace
            and not self.tpu  # don't use PyTorch version on TPUs
            and incremental_state is None
            and not static_kv
            # A workaround for quantization to work. Otherwise JIT compilation
            # treats bias in linear module as method.
            and not torch.jit.is_scripting()
        ):
            assert key is not None and value is not None

            if self.positional_embedding_layer is not None:
                # even by recalculating queries, torch version is around
                # 5% faster than fairseq version
                q = self.q_proj(query)
                q *= self.scaling
                q = q.view(q.shape[0], -1, self.head_dim)
                saved_state = None
                if incremental_state is not None:
                    saved_state = self._get_input_buffer(incremental_state)

                positional_logits, _ = self.positional_embedding_layer(q, saved_state)

                if attn_mask is not None:
                    # The mask is added to "attention logits" before
                    # softmax, and originally contains -inf to mask positions
                    attn_mask = attn_mask + positional_logits
                else:
                    attn_mask = positional_logits

            return F.multi_head_attention_forward(
                query,
                key,
                value,
                self.embed_dim,
                self.num_heads,
                torch.empty([0]),
                torch.cat((self.q_proj.bias, self.k_proj.bias, self.v_proj.bias)),
                self.bias_k,
                self.bias_v,
                self.add_zero_attn,
                self.dropout,
                self.out_proj.weight,
                self.out_proj.bias,
                self.training,
                key_padding_mask,
                need_weights,
                attn_mask,
                use_separate_proj_weight=True,
                q_proj_weight=self.q_proj.weight,
                k_proj_weight=self.k_proj.weight,
                v_proj_weight=self.v_proj.weight,
            )

        if incremental_state is not None:
            saved_state = self._get_input_buffer(incremental_state)
            if saved_state is not None and "prev_key" in saved_state:
                # previous time steps are cached - no need to recompute
                # key and value if they are static
                if static_kv:
                    assert self.encoder_decoder_attention and not self.self_attention
                    key = value = None
        else:
            saved_state = None

        if self.self_attention:
            q = self.q_proj(query)
            k = self.k_proj(query)
            v = self.v_proj(query)
        elif self.encoder_decoder_attention:
            # encoder-decoder attention
            q = self.q_proj(query)
            if key is None:
                assert value is None
                k = v = None
            else:
                k = self.k_proj(key)
                v = self.v_proj(key)

        else:
            assert key is not None and value is not None
            q = self.q_proj(query)
            k = self.k_proj(key)
            v = self.v_proj(value)
        q *= self.scaling

        if self.bias_k is not None:
            assert self.bias_v is not None
            k = torch.cat([k, self.bias_k.repeat(1, bsz, 1)])
            v = torch.cat([v, self.bias_v.repeat(1, bsz, 1)])
            if attn_mask is not None:
                attn_mask = torch.cat(
                    [attn_mask, attn_mask.new_zeros(attn_mask.size(0), 1)], dim=1
                )
            if key_padding_mask is not None:
                key_padding_mask = torch.cat(
                    [
                        key_padding_mask,
                        key_padding_mask.new_zeros(key_padding_mask.size(0), 1),
                    ],
                    dim=1,
                )

        q = q.contiguous()

        if self.positional_embedding_layer is not None:
            q = q.view(q.shape[0], -1, self.head_dim)
            positional_logits, values_embeddings = self.positional_embedding_layer(q, saved_state)
            if attn_mask is not None:
                # The mask is added to "attention logits" before
                # softmax, and originally contains -inf to mask positions
                if len(attn_mask.shape) == 2:
                    attn_mask = attn_mask.unsqueeze(0)
                attn_mask = attn_mask + positional_logits  # TODO += doesnt work here
            else:
                attn_mask = positional_logits

        q = (
            q.view(tgt_len, bsz * self.num_heads, self.head_dim)
            .transpose(0, 1)
        )
        if k is not None:
            k = (
                k.contiguous()
                .view(-1, bsz * self.num_heads, self.head_dim)
                .transpose(0, 1)
            )
        if v is not None:
            v = (
                v.contiguous()
                .view(-1, bsz * self.num_heads, self.head_dim)
                .transpose(0, 1)
            )

        if saved_state is not None:
            # saved states are stored with shape (bsz, num_heads, seq_len, head_dim)
            if "prev_key" in saved_state:
                _prev_key = saved_state["prev_key"]
                assert _prev_key is not None
                prev_key = _prev_key.view(bsz * self.num_heads, -1, self.head_dim)
                if static_kv:
                    k = prev_key
                else:
                    assert k is not None
                    k = torch.cat([prev_key, k], dim=1)
            if "prev_value" in saved_state:
                _prev_value = saved_state["prev_value"]
                assert _prev_value is not None
                prev_value = _prev_value.view(bsz * self.num_heads, -1, self.head_dim)
                if static_kv:
                    v = prev_value
                else:
                    assert v is not None
                    v = torch.cat([prev_value, v], dim=1)
            prev_key_padding_mask: Optional[Tensor] = None
            if "prev_key_padding_mask" in saved_state:
                prev_key_padding_mask = saved_state["prev_key_padding_mask"]
            assert k is not None and v is not None
            key_padding_mask = MultiheadAttention._append_prev_key_padding_mask(
                key_padding_mask=key_padding_mask,
                prev_key_padding_mask=prev_key_padding_mask,
                batch_size=bsz,
                src_len=k.size(1),
                static_kv=static_kv,
            )

            saved_state["prev_key"] = k.view(bsz, self.num_heads, -1, self.head_dim)
            saved_state["prev_value"] = v.view(bsz, self.num_heads, -1, self.head_dim)
            saved_state["prev_key_padding_mask"] = key_padding_mask
            # In this branch incremental_state is never None
            assert incremental_state is not None
            incremental_state = self._set_input_buffer(incremental_state, saved_state)
        assert k is not None
        src_len = k.size(1)

        # This is part of a workaround to get around fork/join parallelism
        # not supporting Optional types.
        if key_padding_mask is not None and key_padding_mask.dim() == 0:
            key_padding_mask = None

        if key_padding_mask is not None:
            assert key_padding_mask.size(0) == bsz
            assert key_padding_mask.size(1) == src_len

        if self.add_zero_attn:
            assert v is not None
            src_len += 1
            k = torch.cat([k, k.new_zeros((k.size(0), 1) + k.size()[2:])], dim=1)
            v = torch.cat([v, v.new_zeros((v.size(0), 1) + v.size()[2:])], dim=1)
            if attn_mask is not None:
                attn_mask = torch.cat(
                    [attn_mask, attn_mask.new_zeros(attn_mask.size(0), 1)], dim=1
                )
            if key_padding_mask is not None:
                key_padding_mask = torch.cat(
                    [
                        key_padding_mask,
                        torch.zeros(key_padding_mask.size(0), 1).type_as(
                            key_padding_mask
                        ),
                    ],
                    dim=1,
                )

        attn_weights = torch.bmm(q, k.transpose(1, 2))
        attn_weights = MultiheadAttention.apply_sparse_mask(attn_weights, tgt_len, src_len, bsz)

        assert list(attn_weights.size()) == [bsz * self.num_heads, tgt_len, src_len]

        if attn_mask is not None:
            if len(attn_mask.shape) == 2:
                attn_mask = attn_mask.unsqueeze(0)
                if self.onnx_trace:
                    attn_mask = attn_mask.repeat(attn_weights.size(0), 1, 1)
            attn_weights = attn_weights + attn_mask

        if key_padding_mask is not None:
            # don't attend to padding symbols
            attn_weights = attn_weights.view(bsz, self.num_heads, tgt_len, src_len)
            if not self.tpu:
                attn_weights = attn_weights.masked_fill(
                    key_padding_mask.unsqueeze(1).unsqueeze(2).to(torch.bool),
                    float("-inf")
                )
            else:
                attn_weights = attn_weights.transpose(0, 2)
                attn_weights = attn_weights.masked_fill(key_padding_mask, float('-inf'))
                attn_weights = attn_weights.transpose(0, 2)
            attn_weights = attn_weights.view(bsz * self.num_heads, tgt_len, src_len)

        if before_softmax:
            return attn_weights, v

        attn_weights_float = utils.softmax(
            attn_weights, dim=-1, onnx_trace=self.onnx_trace
        )
        attn_weights = attn_weights_float.type_as(attn_weights)
        attn_probs = F.dropout(
            attn_weights,
            p=self.dropout,
            training=self.training,
        )
        assert v is not None
        attn = torch.bmm(attn_probs, v)
        assert list(attn.size()) == [bsz * self.num_heads, tgt_len, self.head_dim]

        if self.positional_embedding_layer is not None and self.add_pos_embeddings_to_values:
            attn += self._positional_values_attn(attn_probs, values_embeddings, bsz, tgt_len)

        if self.onnx_trace and attn.size(1) == 1:
            # when ONNX tracing a single decoder step (sequence length == 1)
            # the transpose is a no-op copy before view, thus unnecessary
            attn = attn.contiguous().view(tgt_len, bsz, embed_dim)
        else:
            attn = attn.transpose(0, 1).contiguous().view(tgt_len, bsz, embed_dim)

        attn = self.out_proj(attn)
        attn_weights: Optional[Tensor] = None
        if need_weights:
            attn_weights = attn_weights_float.view(
                bsz, self.num_heads, tgt_len, src_len
            ).transpose(1, 0)
            if not need_head_weights:
                # average attention weights over heads
                attn_weights = attn_weights.mean(dim=0)

        return attn, attn_weights

    @staticmethod
    def _append_prev_key_padding_mask(
        key_padding_mask: Optional[Tensor],
        prev_key_padding_mask: Optional[Tensor],
        batch_size: int,
        src_len: int,
        static_kv: bool,
    ) -> Optional[Tensor]:
        # saved key padding masks have shape (bsz, seq_len)
        if prev_key_padding_mask is not None and static_kv:
            new_key_padding_mask = prev_key_padding_mask
        elif prev_key_padding_mask is not None and key_padding_mask is not None:
            new_key_padding_mask = torch.cat(
                [prev_key_padding_mask.float(), key_padding_mask.float()], dim=1
            )
        # During incremental decoding, as the padding token enters and
        # leaves the frame, there will be a time when prev or current
        # is None
        elif prev_key_padding_mask is not None:
            filler = torch.zeros(
                (batch_size, src_len - prev_key_padding_mask.size(1)),
                device=prev_key_padding_mask.device,
            )
            new_key_padding_mask = torch.cat(
                [prev_key_padding_mask.float(), filler.float()], dim=1
            )
        elif key_padding_mask is not None:
            filler = torch.zeros(
                (batch_size, src_len - key_padding_mask.size(1)),
                device=key_padding_mask.device,
            )
            new_key_padding_mask = torch.cat(
                [filler.float(), key_padding_mask.float()], dim=1
            )
        else:
            new_key_padding_mask = prev_key_padding_mask
        return new_key_padding_mask

    @torch.jit.export
    def reorder_incremental_state(
        self, incremental_state: Dict[str, Dict[str, Optional[Tensor]]], new_order: Tensor
    ):
        """Reorder buffered internal state (for incremental generation)."""
        input_buffer = self._get_input_buffer(incremental_state)
        if input_buffer is not None:
            for k in input_buffer.keys():
                input_buffer_k = input_buffer[k]
                if input_buffer_k is not None:
                    if self.encoder_decoder_attention and input_buffer_k.size(0) == new_order.size(0):
                        break
                    input_buffer[k] = input_buffer_k.index_select(0, new_order)
            incremental_state = self._set_input_buffer(incremental_state, input_buffer)
        return incremental_state

    def _get_input_buffer(
        self, incremental_state: Optional[Dict[str, Dict[str, Optional[Tensor]]]]
    ) -> Dict[str, Optional[Tensor]]:
        result = self.get_incremental_state(incremental_state, "attn_state")
        if result is not None:
            return result
        else:
            empty_result: Dict[str, Optional[Tensor]] = {}
            return empty_result

    def _set_input_buffer(
        self,
        incremental_state: Dict[str, Dict[str, Optional[Tensor]]],
        buffer: Dict[str, Optional[Tensor]],
    ):
        return self.set_incremental_state(incremental_state, "attn_state", buffer)

    def apply_sparse_mask(attn_weights, tgt_len: int, src_len: int, bsz: int):
        return attn_weights

    def upgrade_state_dict_named(self, state_dict, name):
        prefix = name + "." if name != "" else ""
        items_to_add = {}
        keys_to_remove = []
        for k in state_dict.keys():
            if k.endswith(prefix + "in_proj_weight"):
                # in_proj_weight used to be q + k + v with same dimensions
                dim = int(state_dict[k].shape[0] / 3)
                items_to_add[prefix + "q_proj.weight"] = state_dict[k][:dim]
                items_to_add[prefix + "k_proj.weight"] = state_dict[k][dim : 2 * dim]
                items_to_add[prefix + "v_proj.weight"] = state_dict[k][2 * dim :]

                keys_to_remove.append(k)

                k_bias = prefix + "in_proj_bias"
                if k_bias in state_dict.keys():
                    dim = int(state_dict[k].shape[0] / 3)
                    items_to_add[prefix + "q_proj.bias"] = state_dict[k_bias][:dim]
                    items_to_add[prefix + "k_proj.bias"] = state_dict[k_bias][
                        dim : 2 * dim
                    ]
                    items_to_add[prefix + "v_proj.bias"] = state_dict[k_bias][2 * dim :]

                    keys_to_remove.append(prefix + "in_proj_bias")

        for k in keys_to_remove:
            del state_dict[k]

        for key, value in items_to_add.items():
            state_dict[key] = value

    def _positional_values_attn(self, attn_probs, values_embeddings, bsz, tgt_len):
        """
        Compute positional attention context vector using relative positional embeddings
        for values, while using the same attention distribution as used to compute
        the regular context vector.

        Args:
            attn_probs (torch.Tensor): attention distribution over values
            values_embeddings (torch.Tensor): relative positional embeddings for values
            bsz (int): batch size
            tgt_len (int): length of queries (or the resulting attention)
        """
        assert values_embeddings is not None, ("Relative positional embeddings for "
                                               "values were not created")

        if attn_probs.shape[1] != 1:  # absolute and relative are same when len == 1 (inference)
            attn_probs = self._absolute_to_relative_weights(attn_probs)

        if self.heads_share_embeddings:
            positional_attn = torch.einsum("blm,md->bld", attn_probs, values_embeddings)
        else:
            attn_probs = attn_probs.view(bsz, self.num_heads, tgt_len, -1)
            positional_attn = torch.einsum("bhlm,hmd->bhld", attn_probs, values_embeddings)
            positional_attn = positional_attn.contiguous().view(
                bsz*self.num_heads, tgt_len, self.head_dim
            )
        return positional_attn

    def _absolute_to_relative_weights(self, weights):
        """
        Index attention weights with position relative to the queries given
        attention weights indexed using absolute positions

        Args:
            weights (torch.Tensor): attention weights of shape `(-1, length, length)`

        Returns:
            torch.Tensor: relative attention weights of shape `(-1, length, length)`
                          if decoder attention or `(-1, length, 2*length - 1)` if encoder
        """
        length = weights.shape[1]
        if self.unmasked_attention:
            weights = F.pad(weights, (0, length-1))
            weights = weights.view(-1, length**2 + length*(length - 1))
            weights = F.pad(weights, (length, 0))
            weights = weights.view(-1, length, 2*length)
        else:
            weights = F.pad(weights, (0, 0, 1, 0))
            weights = weights.view(-1, length, length + 1)
        return weights[:, :, 1:]<|MERGE_RESOLUTION|>--- conflicted
+++ resolved
@@ -12,11 +12,8 @@
 from torch import Tensor, nn
 from torch.nn import Parameter
 from fairseq.incremental_decoding_utils import with_incremental_state
-<<<<<<< HEAD
+from fairseq.modules.quant_noise import quant_noise
 from .positional_embedding import RelativePositionalEmbedding
-=======
-from fairseq.modules.quant_noise import quant_noise
->>>>>>> 2699f4a2
 
 
 @with_incremental_state
@@ -38,15 +35,12 @@
         add_zero_attn=False,
         self_attention=False,
         encoder_decoder_attention=False,
-<<<<<<< HEAD
+        q_noise=0.0,
+        qn_block_size=8,
         relative_pos_type=None,
         max_relative_pos=None,
         heads_share_embeddings=False,
         add_pos_embeddings_to_values=False
-=======
-        q_noise=0.0,
-        qn_block_size=8,
->>>>>>> 2699f4a2
     ):
         super().__init__()
         self.embed_dim = embed_dim
