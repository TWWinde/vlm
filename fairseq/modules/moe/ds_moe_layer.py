--- conflicted
+++ resolved
@@ -84,11 +84,7 @@
         self.deepspeed_moe._set_ep_group(groups._get_expert_parallel_group(self.expert_group_name))
 
 
-<<<<<<< HEAD
     def forward(self, *input: Tensor, input_padding_mask=None, used_token = None,  prefix_tokens=None, 
-=======
-    def forward(self, *input: Tensor, input_padding_mask=None, prefix_tokens=None, 
->>>>>>> dc84c78d
         encoder_embeddings: Optional[Tensor]=None, **kwargs: Any):
         output = self.deepspeed_moe(input[0])
         if self.use_residual:
