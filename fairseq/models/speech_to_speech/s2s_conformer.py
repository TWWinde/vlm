--- conflicted
+++ resolved
@@ -10,17 +10,11 @@
 
 from fairseq import checkpoint_utils
 from fairseq.models import register_model, register_model_architecture
-<<<<<<< HEAD
 from fairseq.models.speech_to_speech.s2s_transformer import (
     S2UTTransformerModel,
     TranslatotronTransformerModel,
     s2ut_architecture_base,
     translatotron_architecture_base,
-=======
-from fairseq.models.speech_to_speech.s2s_transformer import S2UTTransformerModel
-from fairseq.models.speech_to_speech.s2s_transformer import (
-    s2ut_architecture_base as s2ut_transformer_architecture_base,
->>>>>>> 0cc475b9
 )
 from fairseq.models.speech_to_text import S2TConformerEncoder
 from fairseq.models.transformer import Linear
@@ -81,18 +75,22 @@
     @staticmethod
     def add_args(parser):
         S2UTTransformerModel.add_args(parser)
-<<<<<<< HEAD
-        parser.add_argument("--depthwise-conv-kernel-size", type=int, default=31)
+        parser.add_argument(
+            "--depthwise-conv-kernel-size",
+            type=int,
+            metavar="N",
+            help="kernel size of depthwise convolution layers",
+        )
         parser.add_argument(
             "--attn-type",
             type=str,
-            default=None,
+            metavar="STR",
             help="If not specified uses fairseq MHA. Other valid option is espnet for using conformer",
         )
         parser.add_argument(
             "--pos-enc-type",
             type=str,
-            default="abs",
+            metavar="STR",
             help="Must be specified in addition to attn-type=espnet for rel_pos and rope",
         )
 
@@ -115,50 +113,18 @@
             "--attn-type",
             type=str,
             default=None,
-=======
-        parser.add_argument(
-            "--depthwise-conv-kernel-size",
-            type=int,
-            metavar="N",
-            help="kernel size of depthwise convolution layers",
-        )
-        parser.add_argument(
-            "--attn-type",
-            type=str,
-            metavar="STR",
->>>>>>> 0cc475b9
             help="If not specified uses fairseq MHA. Other valid option is espnet for using conformer",
         )
         parser.add_argument(
             "--pos-enc-type",
             type=str,
-<<<<<<< HEAD
             default="abs",
-=======
-            metavar="STR",
->>>>>>> 0cc475b9
             help="Must be specified in addition to attn-type=espnet for rel_pos and rope",
         )
 
     @classmethod
     def build_encoder(cls, args):
-<<<<<<< HEAD
         return build_s2s_conformer_encoder(args)
-=======
-        encoder = S2SConformerEncoder(args)
-        pretraining_path = getattr(args, "load_pretrained_encoder_from", None)
-        if pretraining_path is not None:
-            if not Path(pretraining_path).exists():
-                logger.warning(
-                    f"skipped pretraining because {pretraining_path} does not exist"
-                )
-            else:
-                encoder = checkpoint_utils.load_pretrained_component_from_model(
-                    component=encoder, checkpoint=pretraining_path
-                )
-                logger.info(f"loaded pretrained encoder from: {pretraining_path}")
-        return encoder
->>>>>>> 0cc475b9
 
 
 @register_model_architecture("s2ut_conformer", "s2ut_conformer")
