# Copyright (c) Facebook, Inc. and its affiliates.
#
# This source code is licensed under the MIT license found in the
# LICENSE file in the root directory of this source tree.

import logging
from pathlib import Path
from typing import Any, Dict, List, Optional

import torch
from torch import Tensor

from fairseq import checkpoint_utils, utils
from fairseq.models import (
    FairseqEncoderModel,
    FairseqEncoderDecoderModel,
    FairseqLanguageModel,
    register_model,
    register_model_architecture,
)
<<<<<<< HEAD
=======
from fairseq.models.speech_to_speech.modules.ctc_decoder import CTCDecoder
from fairseq.models.speech_to_speech.modules.stacked_embedding import StackedEmbedding
>>>>>>> 0272196a
from fairseq.models.speech_to_text import S2TTransformerEncoder
from fairseq.models.speech_to_speech.modules import CTCDecoder, StackedEmbedding
from fairseq.models.text_to_speech import TTSTransformerDecoder
from fairseq.models.transformer import (
    Linear,
    TransformerDecoder,
    TransformerModelBase,
)


logger = logging.getLogger(__name__)


class S2STransformerEncoder(S2TTransformerEncoder):
    """Based on S2T transformer encoder, with support
    to incorporate target speaker embedding."""

    def __init__(self, args):
        super().__init__(args)

        self.spk_emb_proj = None
        if args.target_speaker_embed:
            self.spk_emb_proj = Linear(
                args.encoder_embed_dim + args.speaker_embed_dim, args.encoder_embed_dim
            )

    def forward(
        self, src_tokens, src_lengths, tgt_speaker=None, return_all_hiddens=False
    ):
        out = super().forward(src_tokens, src_lengths, return_all_hiddens)

        if self.spk_emb_proj:
            x = out["encoder_out"][0]
            seq_len, bsz, _ = x.size()
            tgt_speaker_emb = tgt_speaker.view(1, bsz, -1).expand(seq_len, bsz, -1)
            x = self.spk_emb_proj(torch.cat([x, tgt_speaker_emb], dim=2))
            out["encoder_out"][0] = x

        return out


class TransformerUnitDecoder(TransformerDecoder):
    """Based on Transformer decoder, with support to decoding stacked units"""

    def __init__(
        self,
        args,
        dictionary,
        embed_tokens,
        no_encoder_attn=False,
        output_projection=None,
    ):
        super().__init__(
            args, dictionary, embed_tokens, no_encoder_attn, output_projection
        )
        self.n_frames_per_step = args.n_frames_per_step

        self.out_proj_n_frames = (
            Linear(
                self.output_embed_dim,
                self.output_embed_dim * self.n_frames_per_step,
                bias=False,
            )
            if self.n_frames_per_step > 1
            else None
        )

    def forward(
        self,
        prev_output_tokens,
        encoder_out: Optional[Dict[str, List[Tensor]]] = None,
        incremental_state: Optional[Dict[str, Dict[str, Optional[Tensor]]]] = None,
        features_only: bool = False,
        full_context_alignment: bool = False,
        alignment_layer: Optional[int] = None,
        alignment_heads: Optional[int] = None,
        src_lengths: Optional[Any] = None,
        return_all_hiddens: bool = False,
    ):
        """
        Args:
            prev_output_tokens (LongTensor): previous decoder outputs of shape
                `(batch, tgt_len)`, for teacher forcing
            encoder_out (optional): output from the encoder, used for
                encoder-side attention, should be of size T x B x C
            incremental_state (dict): dictionary used for storing state during
                :ref:`Incremental decoding`
            features_only (bool, optional): only return features without
                applying output layer (default: False).
            full_context_alignment (bool, optional): don't apply
                auto-regressive mask to self-attention (default: False).

        Returns:
            tuple:
                - the decoder's output of shape `(batch, tgt_len, vocab)`
                - a dictionary with any model-specific outputs
        """

        x, extra = self.extract_features(
            prev_output_tokens,
            encoder_out=encoder_out,
            incremental_state=incremental_state,
            full_context_alignment=full_context_alignment,
            alignment_layer=alignment_layer,
            alignment_heads=alignment_heads,
        )

        if not features_only:
            bsz, seq_len, d = x.size()
            if self.out_proj_n_frames:
                x = self.out_proj_n_frames(x)
            x = self.output_layer(x.view(bsz, seq_len, self.n_frames_per_step, d))
            x = x.view(bsz, seq_len * self.n_frames_per_step, -1)
            if (
                incremental_state is None and self.n_frames_per_step > 1
            ):  # teacher-forcing mode in training
                x = x[
                    :, : -(self.n_frames_per_step - 1), :
                ]  # remove extra frames after <eos>

        return x, extra

    def upgrade_state_dict_named(self, state_dict, name):
        if self.n_frames_per_step > 1:
            move_keys = [
                (
                    f"{name}.project_in_dim.weight",
                    f"{name}.embed_tokens.project_in_dim.weight",
                )
            ]
            for from_k, to_k in move_keys:
                if from_k in state_dict and to_k not in state_dict:
                    state_dict[to_k] = state_dict[from_k]
                    del state_dict[from_k]


class S2STransformerMultitaskModelBase(FairseqEncoderDecoderModel):
    @classmethod
    def build_encoder(cls, args):
        encoder = S2STransformerEncoder(args)
        pretraining_path = getattr(args, "load_pretrained_encoder_from", None)
        if pretraining_path is not None:
            if not Path(pretraining_path).exists():
                logger.warning(
                    f"skipped pretraining because {pretraining_path} does not exist"
                )
            else:
                encoder = checkpoint_utils.load_pretrained_component_from_model(
                    component=encoder, checkpoint=pretraining_path
                )
                logger.info(f"loaded pretrained encoder from: {pretraining_path}")
        return encoder

    @classmethod
    def build_multitask_decoder(cls, args, tgt_dict, in_dim):
        decoder_args = args.decoder_args
        decoder_args.encoder_embed_dim = in_dim
        if args.decoder_type == "transformer":
            base_multitask_text_transformer_decoder_arch(decoder_args)
            task_decoder = TransformerDecoder(
                decoder_args,
                tgt_dict,
                embed_tokens=TransformerModelBase.build_embedding(
                    decoder_args,
                    tgt_dict,
                    decoder_args.decoder_embed_dim,
                ),
            )
        elif args.decoder_type == "ctc":
            task_decoder = CTCDecoder(
                dictionary=tgt_dict,
                in_dim=in_dim,
            )
        else:
            raise NotImplementedError(
                "currently only support multitask decoder_type 'transformer', 'ctc'"
            )

        return task_decoder

    @classmethod
    def build_model(cls, args, task):
        encoder = cls.build_encoder(args)
        decoder = (
            cls.build_decoder(args, task.target_dictionary)
            if task.args.target_is_code
            else cls.build_decoder(args)
        )
        base_model = cls(encoder, decoder)

        # set up multitask decoders
        base_model.multitask_decoders = {}
        for task_name, task_obj in task.multitask_tasks.items():
            in_dim = (
                args.encoder_embed_dim
                if task_obj.args.input_from == "encoder"
                else args.decoder_embed_dim
            )
            task_decoder = cls.build_multitask_decoder(
                task_obj.args, task_obj.target_dictionary, in_dim
            )

            setattr(base_model, f"{task_name}_decoder", task_decoder)
            decoder_model_cls = (
                FairseqEncoderModel
                if task_obj.args.decoder_type == "ctc"
                else FairseqLanguageModel
            )
            base_model.multitask_decoders[task_name] = decoder_model_cls(
                getattr(base_model, f"{task_name}_decoder")
            )

        return base_model

    def forward_encoder(self, src_tokens, src_lengths, speaker=None, **kwargs):
        return self.encoder(
            src_tokens, src_lengths=src_lengths, tgt_speaker=speaker, **kwargs
        )


@register_model("s2ut_transformer")
class S2UTTransformerModel(S2STransformerMultitaskModelBase):
    """
    Direct speech-to-speech translation model with Transformer encoder + Transformer discrete unit decoder
    https://arxiv.org/abs/2107.05604
    """

    @staticmethod
    def add_args(parser):
        # input
        parser.add_argument(
            "--conv-kernel-sizes",
            type=str,
<<<<<<< HEAD
            metavar="N",
            help="kernel sizes of Conv1d subsampling layers",
=======
            metavar="STR",
            help="kernel sizes of Conv1d (s2t_transformer) subsampling layers",
>>>>>>> 0272196a
        )
        parser.add_argument(
            "--conv-channels",
            type=int,
            metavar="N",
            help="# of channels in Conv1d subsampling layers",
        )
        # Transformer
        parser.add_argument(
            "--activation-fn",
            type=str,
            default="relu",
            choices=utils.get_available_activation_fns(),
            help="activation function to use",
        )
        parser.add_argument(
            "--dropout", type=float, metavar="D", help="dropout probability"
        )
        parser.add_argument(
            "--attention-dropout",
            type=float,
            metavar="D",
            help="dropout probability for attention weights",
        )
        parser.add_argument(
            "--activation-dropout",
            "--relu-dropout",
            type=float,
            metavar="D",
            help="dropout probability after activation in FFN.",
        )
        parser.add_argument(
            "--encoder-embed-dim",
            type=int,
            metavar="N",
            help="encoder embedding dimension",
        )
        parser.add_argument(
            "--encoder-ffn-embed-dim",
            type=int,
            metavar="N",
            help="encoder embedding dimension for FFN",
        )
        parser.add_argument(
            "--encoder-layers", type=int, metavar="N", help="num encoder layers"
        )
        parser.add_argument(
            "--encoder-attention-heads",
            type=int,
            metavar="N",
            help="num encoder attention heads",
        )
        parser.add_argument(
            "--encoder-normalize-before",
            action="store_true",
            help="apply layernorm before each encoder block",
        )
        parser.add_argument(
            "--decoder-embed-dim",
            type=int,
            metavar="N",
            help="decoder embedding dimension",
        )
        parser.add_argument(
            "--decoder-ffn-embed-dim",
            type=int,
            metavar="N",
            help="decoder embedding dimension for FFN",
        )
        parser.add_argument(
            "--decoder-layers", type=int, metavar="N", help="num decoder layers"
        )
        parser.add_argument(
            "--decoder-attention-heads",
            type=int,
            metavar="N",
            help="num decoder attention heads",
        )
        parser.add_argument(
            "--decoder-normalize-before",
            action="store_true",
            help="apply layernorm before each decoder block",
        )
        parser.add_argument(
            "--share-decoder-input-output-embed",
            action="store_true",
            help="share decoder input and output embeddings",
        )
        parser.add_argument(
            "--layernorm-embedding",
            action="store_true",
            help="add layernorm to embedding",
        )
        parser.add_argument(
            "--no-scale-embedding",
            action="store_true",
            help="if True, dont scale embeddings",
        )
        parser.add_argument(
            "--load-pretrained-encoder-from",
            type=str,
            metavar="STR",
            help="model to take encoder weights from (for initialization)",
        )
        parser.add_argument(
            "--encoder-freezing-updates",
            type=int,
            metavar="N",
            help="freeze encoder for first N updates",
        )
        # speaker
        parser.add_argument(
            "--speaker-embed-dim",
            type=int,
            metavar="N",
            help="speaker embedding dimension",
        )

    @classmethod
    def build_decoder(cls, args, tgt_dict):
        num_embeddings = len(tgt_dict)
        padding_idx = tgt_dict.pad()
        embed_tokens = StackedEmbedding(
            num_embeddings,
            args.decoder_embed_dim,
            padding_idx,
            num_stacked=args.n_frames_per_step,
        )

        return TransformerUnitDecoder(
            args,
            tgt_dict,
            embed_tokens,
        )

    def forward(
        self,
        src_tokens,
        src_lengths,
        prev_output_tokens,
        tgt_speaker=None,
        return_all_hiddens=False,
    ):
        encoder_out = self.encoder(
            src_tokens,
            src_lengths=src_lengths,
            tgt_speaker=tgt_speaker,
            return_all_hiddens=return_all_hiddens,
        )
        decoder_out = self.decoder(
            prev_output_tokens,
            encoder_out=encoder_out,
        )
        if return_all_hiddens:
            decoder_out[-1]["encoder_states"] = encoder_out["encoder_states"]
            decoder_out[-1]["encoder_padding_mask"] = encoder_out[
                "encoder_padding_mask"
            ]
        return decoder_out


@register_model("s2spect_transformer")
class S2SpecTTransformerModel(S2STransformerMultitaskModelBase):
    """
    Speech-to-spectrogram model with S2T Transformer encoder + TTS Transformer decoder
    """

    @staticmethod
    def add_args(parser):
        # input
        parser.add_argument(
            "--conv-kernel-sizes",
            type=str,
<<<<<<< HEAD
            metavar="N",
            help="kernel sizes of Conv1d subsampling layers",
=======
            metavar="STR",
            help="kernel sizes of Conv1d (s2t_transformer) subsampling layers",
>>>>>>> 0272196a
        )
        parser.add_argument(
            "--conv-channels",
            type=int,
            metavar="N",
            help="# of channels in Conv1d subsampling layers",
        )
        # Transformer
        parser.add_argument(
            "--activation-fn",
            type=str,
            default="relu",
            choices=utils.get_available_activation_fns(),
            help="activation function to use",
        )
        parser.add_argument(
            "--dropout", type=float, metavar="D", help="dropout probability"
        )
        parser.add_argument(
            "--attention-dropout",
            type=float,
            metavar="D",
            help="dropout probability for attention weights",
        )
        parser.add_argument(
            "--activation-dropout",
            "--relu-dropout",
            type=float,
            metavar="D",
            help="dropout probability after activation in FFN.",
        )
        parser.add_argument(
            "--encoder-embed-dim",
            type=int,
            metavar="N",
            help="encoder embedding dimension",
        )
        parser.add_argument(
            "--encoder-ffn-embed-dim",
            type=int,
            metavar="N",
            help="encoder embedding dimension for FFN",
        )
        parser.add_argument(
            "--encoder-layers", type=int, metavar="N", help="num encoder layers"
        )
        parser.add_argument(
            "--encoder-attention-heads",
            type=int,
            metavar="N",
            help="num encoder attention heads",
        )
        parser.add_argument(
            "--encoder-normalize-before",
            action="store_true",
            help="apply layernorm before each encoder block",
        )
        parser.add_argument(
            "--no-scale-embedding",
            action="store_true",
            help="if True, dont scale embeddings",
        )
        parser.add_argument(
            "--load-pretrained-encoder-from",
            type=str,
            metavar="STR",
            help="model to take encoder weights from (for initialization)",
        )
        parser.add_argument(
            "--encoder-freezing-updates",
            type=int,
            metavar="N",
            help="freeze encoder for first N updates",
        )
        # speaker
        parser.add_argument(
            "--speaker-embed-dim",
            type=int,
            metavar="N",
            help="speaker embedding dimension",
        )
        # decoder
        parser.add_argument("--output-frame-dim", type=int)
        # decoder prenet
        parser.add_argument("--prenet-dropout", type=float)
        parser.add_argument("--prenet-layers", type=int)
        parser.add_argument("--prenet-dim", type=int)
        # decoder postnet
        parser.add_argument("--postnet-dropout", type=float)
        parser.add_argument("--postnet-layers", type=int)
        parser.add_argument("--postnet-conv-dim", type=int)
        parser.add_argument("--postnet-conv-kernel-size", type=int)
        # decoder transformer layers
        parser.add_argument("--decoder-transformer-layers", type=int)
        parser.add_argument("--decoder-embed-dim", type=int)
        parser.add_argument("--decoder-ffn-embed-dim", type=int)
        parser.add_argument("--decoder-normalize-before", action="store_true")
        parser.add_argument("--decoder-attention-heads", type=int)

    @classmethod
    def build_decoder(cls, args):
        return TTSTransformerDecoder(args, None, padding_idx=1)

    def forward(
        self,
        src_tokens,
        src_lengths,
        prev_output_tokens,
        tgt_speaker=None,
        incremental_state=None,
        target_lengths=None,
        speaker=None,
        return_all_hiddens=False,
    ):
        encoder_out = self.encoder(
            src_tokens,
            src_lengths=src_lengths,
            tgt_speaker=tgt_speaker,
            return_all_hiddens=return_all_hiddens,
        )
        decoder_out = self.decoder(
            prev_output_tokens,
            encoder_out=encoder_out,
            incremental_state=incremental_state,
            target_lengths=target_lengths,
            speaker=speaker,
        )
        if return_all_hiddens:
            decoder_out[-1]["encoder_states"] = encoder_out["encoder_states"]
            decoder_out[-1]["encoder_padding_mask"] = encoder_out[
                "encoder_padding_mask"
            ]
        return decoder_out


def base_multitask_text_transformer_decoder_arch(args):
    args.dropout = getattr(args, "dropout", 0.3)
    args.decoder_layerdrop = getattr(args, "decoder_layerdrop", 0.0)
    args.share_decoder_input_output_embed = getattr(
        args, "share_decoder_input_output_embed", True
    )
    args.decoder_embed_dim = getattr(args, "decoder_embed_dim", 256)
    args.decoder_output_dim = getattr(
        args, "decoder_output_dim", args.decoder_embed_dim
    )
    args.decoder_input_dim = getattr(args, "decoder_input_dim", args.decoder_embed_dim)

    args.max_target_positions = getattr(args, "max_target_positions", 1024)
    args.no_scale_embedding = getattr(args, "no_scale_embedding", False)

    args.adaptive_input = getattr(args, "adaptive_input", False)
    args.quant_noise_pq = getattr(args, "quant_noise_pq", 0)

    args.decoder_learned_pos = getattr(args, "decoder_learned_pos", False)
    args.no_token_positional_embeddings = getattr(
        args, "no_token_positional_embeddings", False
    )

    args.decoder_layers = getattr(args, "decoder_layers", 2)

    args.adaptive_softmax_cutoff = getattr(args, "adaptive_softmax_cutoff", None)

    # decoder layer
    args.activation_dropout = getattr(args, "activation_dropout", args.dropout)
    args.activation_fn = getattr(args, "activation_fn", "relu")
    args.decoder_normalize_before = getattr(args, "decoder_normalize_before", True)
    args.decoder_ffn_embed_dim = getattr(args, "decoder_ffn_embed_dim", 2048)

    args.attention_dropout = getattr(args, "attention_dropout", args.dropout)
    args.decoder_attention_heads = getattr(args, "decoder_attention_heads", 4)


def base_s2st_transformer_encoder_architecture(args):
    args.encoder_freezing_updates = getattr(args, "encoder_freezing_updates", 0)

    # Convolutional subsampler
    args.conv_kernel_sizes = getattr(args, "conv_kernel_sizes", "5,5")
    args.conv_channels = getattr(args, "conv_channels", 1024)
    # Transformer
    args.encoder_embed_dim = getattr(args, "encoder_embed_dim", 512)
    args.encoder_ffn_embed_dim = getattr(args, "encoder_ffn_embed_dim", 2048)
    args.encoder_layers = getattr(args, "encoder_layers", 12)
    args.encoder_attention_heads = getattr(args, "encoder_attention_heads", 8)
    args.encoder_normalize_before = getattr(args, "encoder_normalize_before", True)
    args.no_scale_embedding = getattr(args, "no_scale_embedding", False)

    args.dropout = getattr(args, "dropout", 0.1)
    args.attention_dropout = getattr(args, "attention_dropout", args.dropout)
    args.activation_dropout = getattr(args, "activation_dropout", args.dropout)
    args.activation_fn = getattr(args, "activation_fn", "relu")

    args.speaker_embed_dim = getattr(args, "speaker_embed_dim", 256)


@register_model_architecture(
    model_name="s2ut_transformer", arch_name="s2ut_transformer"
)
def s2ut_architecture_base(args):
    base_s2st_transformer_encoder_architecture(args)

    # decoder
    args.decoder_embed_dim = getattr(args, "decoder_embed_dim", args.encoder_embed_dim)
    args.decoder_ffn_embed_dim = getattr(
        args, "decoder_ffn_embed_dim", args.encoder_ffn_embed_dim
    )
    args.decoder_layers = getattr(args, "decoder_layers", 6)
    args.decoder_attention_heads = getattr(args, "decoder_attention_heads", 8)
    args.decoder_normalize_before = getattr(args, "decoder_normalize_before", True)
    args.decoder_learned_pos = getattr(args, "decoder_learned_pos", False)
    args.adaptive_softmax_cutoff = getattr(args, "adaptive_softmax_cutoff", None)
    args.adaptive_softmax_dropout = getattr(args, "adaptive_softmax_dropout", 0)
    args.share_decoder_input_output_embed = getattr(
        args, "share_decoder_input_output_embed", False
    )
    args.no_token_positional_embeddings = getattr(
        args, "no_token_positional_embeddings", False
    )
    args.adaptive_input = getattr(args, "adaptive_input", False)
    args.decoder_layerdrop = getattr(args, "decoder_layerdrop", 0.0)
    args.decoder_output_dim = getattr(
        args, "decoder_output_dim", args.decoder_embed_dim
    )
    args.decoder_input_dim = getattr(args, "decoder_input_dim", args.decoder_embed_dim)
    args.quant_noise_pq = getattr(args, "quant_noise_pq", 0)


@register_model_architecture("s2ut_transformer", "s2ut_transformer_fisher")
def s2ut_architecture_fisher(args):
    args.encoder_embed_dim = getattr(args, "encoder_embed_dim", 256)
    args.encoder_attention_heads = getattr(args, "encoder_attention_heads", 4)
    args.dropout = getattr(args, "dropout", 0.1)

    s2ut_architecture_base(args)


@register_model_architecture(
    model_name="s2spect_transformer", arch_name="s2spect_transformer"
)
def s2spect_architecture_base(args):
    base_s2st_transformer_encoder_architecture(args)

    # decoder
    args.output_frame_dim = getattr(args, "output_frame_dim", 80)
    # decoder prenet
    args.prenet_dropout = getattr(args, "prenet_dropout", 0.5)
    args.prenet_layers = getattr(args, "prenet_layers", 2)
    args.prenet_dim = getattr(args, "prenet_dim", 256)
    # decoder postnet
    args.postnet_dropout = getattr(args, "postnet_dropout", 0.5)
    args.postnet_layers = getattr(args, "postnet_layers", 5)
    args.postnet_conv_dim = getattr(args, "postnet_conv_dim", 512)
    args.postnet_conv_kernel_size = getattr(args, "postnet_conv_kernel_size", 5)
    # decoder transformer layers
    args.decoder_transformer_layers = getattr(args, "decoder_transformer_layers", 6)
    args.decoder_embed_dim = getattr(args, "decoder_embed_dim", 512)
    args.decoder_ffn_embed_dim = getattr(
        args, "decoder_ffn_embed_dim", 4 * args.decoder_embed_dim
    )
    args.decoder_normalize_before = getattr(args, "decoder_normalize_before", False)
    args.decoder_attention_heads = getattr(args, "decoder_attention_heads", 4)


@register_model_architecture("s2spect_transformer", "s2spect_transformer_fisher")
def s2spect_architecture_fisher(args):
    args.encoder_embed_dim = getattr(args, "encoder_embed_dim", 256)
    args.encoder_ffn_embed_dim = getattr(args, "encoder_ffn_embed_dim", 256 * 8)
    args.encoder_attention_heads = getattr(args, "encoder_attention_heads", 4)
    args.dropout = getattr(args, "dropout", 0.1)

    # decoder
    args.prenet_dim = getattr(args, "prenet_dim", 32)

    s2spect_architecture_base(args)<|MERGE_RESOLUTION|>--- conflicted
+++ resolved
@@ -18,11 +18,8 @@
     register_model,
     register_model_architecture,
 )
-<<<<<<< HEAD
-=======
 from fairseq.models.speech_to_speech.modules.ctc_decoder import CTCDecoder
 from fairseq.models.speech_to_speech.modules.stacked_embedding import StackedEmbedding
->>>>>>> 0272196a
 from fairseq.models.speech_to_text import S2TTransformerEncoder
 from fairseq.models.speech_to_speech.modules import CTCDecoder, StackedEmbedding
 from fairseq.models.text_to_speech import TTSTransformerDecoder
@@ -256,13 +253,8 @@
         parser.add_argument(
             "--conv-kernel-sizes",
             type=str,
-<<<<<<< HEAD
-            metavar="N",
-            help="kernel sizes of Conv1d subsampling layers",
-=======
             metavar="STR",
             help="kernel sizes of Conv1d (s2t_transformer) subsampling layers",
->>>>>>> 0272196a
         )
         parser.add_argument(
             "--conv-channels",
@@ -436,13 +428,8 @@
         parser.add_argument(
             "--conv-kernel-sizes",
             type=str,
-<<<<<<< HEAD
-            metavar="N",
-            help="kernel sizes of Conv1d subsampling layers",
-=======
             metavar="STR",
             help="kernel sizes of Conv1d (s2t_transformer) subsampling layers",
->>>>>>> 0272196a
         )
         parser.add_argument(
             "--conv-channels",
