--- conflicted
+++ resolved
@@ -232,30 +232,6 @@
                 print("{} {}".format(src_dict[k], tgt_dict[v]), file=f)
 
 
-<<<<<<< HEAD
-=======
-def build_and_save_dictionary(
-    train_path, output_path, num_workers, freq_threshold, max_words, dict_cls=dictionary.Dictionary,
-):
-    dict = build_dictionary([train_path], num_workers, dict_cls)
-    dict.finalize(threshold=freq_threshold, nwords=max_words)
-    dict_path = os.path.join(output_path, "dict.txt")
-    dict.save(dict_path)
-    return dict_path
-
-
-def build_dictionary(
-    filenames,
-    workers,
-    dict_cls=dictionary.Dictionary,
-):
-    d = dict_cls()
-    for filename in filenames:
-        Tokenizer.add_file_to_dictionary(filename, d, tokenize_line, workers)
-    return d
-
-
->>>>>>> 66ce2175
 def binarize(args, filename, dict, output_prefix, lang, offset, end):
     ds = indexed_dataset.IndexedDatasetBuilder(
         dataset_dest_file(args, output_prefix, lang, "bin")
@@ -268,25 +244,7 @@
     ds.finalize(dataset_dest_file(args, output_prefix, lang, "idx"))
     return res
 
-
-<<<<<<< HEAD
-=======
-def binarize_with_load(
-    args,
-    filename,
-    dict_path,
-    output_prefix,
-    lang,
-    offset,
-    end,
-    dict_cls=dictionary.Dictionary,
-):
-    dict = dict_cls.load(dict_path)
-    binarize(args, filename, dict, output_prefix, lang, offset, end)
-    return dataset_dest_prefix(args, output_prefix, lang)
-
-
->>>>>>> 66ce2175
+  
 def dataset_dest_prefix(args, output_prefix, lang):
     base = "{}/{}".format(args.destdir, output_prefix)
     lang_part = (
