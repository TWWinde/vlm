--- conflicted
+++ resolved
@@ -21,53 +21,6 @@
 from multiprocessing import Pool
 
 from fairseq.utils import import_user_module
-<<<<<<< HEAD
-=======
-
-
-def get_parser():
-    parser = argparse.ArgumentParser()
-    # fmt: off
-    parser.add_argument("-s", "--source-lang", default=None, metavar="SRC",
-                        help="source language")
-    parser.add_argument("-t", "--target-lang", default=None, metavar="TARGET",
-                        help="target language")
-    parser.add_argument("--trainpref", metavar="FP", default=None,
-                        help="train file prefix")
-    parser.add_argument("--validpref", metavar="FP", default=None,
-                        help="comma separated, valid file prefixes")
-    parser.add_argument("--testpref", metavar="FP", default=None,
-                        help="comma separated, test file prefixes")
-    parser.add_argument("--destdir", metavar="DIR", default="data-bin",
-                        help="destination dir")
-    parser.add_argument("--thresholdtgt", metavar="N", default=0, type=int,
-                        help="map words appearing less than threshold times to unknown")
-    parser.add_argument("--thresholdsrc", metavar="N", default=0, type=int,
-                        help="map words appearing less than threshold times to unknown")
-    parser.add_argument("--tgtdict", metavar="FP",
-                        help="reuse given target dictionary")
-    parser.add_argument("--srcdict", metavar="FP",
-                        help="reuse given source dictionary")
-    parser.add_argument("--nwordstgt", metavar="N", default=-1, type=int,
-                        help="number of target words to retain")
-    parser.add_argument("--nwordssrc", metavar="N", default=-1, type=int,
-                        help="number of source words to retain")
-    parser.add_argument("--alignfile", metavar="ALIGN", default=None,
-                        help="an alignment file (optional)")
-    parser.add_argument("--output-format", metavar="FORMAT", default="binary",
-                        choices=["binary", "raw"],
-                        help="output format (optional)")
-    parser.add_argument("--joined-dictionary", action="store_true",
-                        help="Generate joined dictionary")
-    parser.add_argument("--only-source", action="store_true",
-                        help="Only process the source language")
-    parser.add_argument("--padding-factor", metavar="N", default=8, type=int,
-                        help="Pad dictionary size to be multiple of N")
-    parser.add_argument("--workers", metavar="N", default=1, type=int,
-                        help="number of parallel workers")
-    # fmt: on
-    return parser
->>>>>>> 168ec9ba
 
 
 def main(args):
@@ -259,19 +212,11 @@
             align_dict[srcidx] = max(freq_map[srcidx], key=freq_map[srcidx].get)
 
         with open(
-<<<<<<< HEAD
-                os.path.join(
-                    args.destdir,
-                    "alignment.{}-{}.txt".format(args.source_lang, args.target_lang),
-                ),
-                "w",
-=======
             os.path.join(
                 args.destdir,
                 "alignment.{}-{}.txt".format(args.source_lang, args.target_lang),
             ),
             "w", encoding='utf-8'
->>>>>>> 168ec9ba
         ) as f:
             for k, v in align_dict.items():
                 print("{} {}".format(src_dict[k], tgt_dict[v]), file=f)
